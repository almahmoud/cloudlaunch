--- conflicted
+++ resolved
@@ -1,6 +1 @@
-<<<<<<< HEAD
-sphinx
-pylint-django
-=======
--e ".[dev]"
->>>>>>> 874e0d79
+-e ".[dev]"